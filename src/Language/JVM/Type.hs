{-# LANGUAGE DeriveAnyClass    #-}
{-# LANGUAGE DeriveGeneric     #-}
{-# LANGUAGE LambdaCase        #-}
{-# LANGUAGE OverloadedStrings #-}
{-|
Module      : Language.JVM.Type
Copyright   : (c) Christian Gram Kalhauge, 2018
License     : MIT
Maintainer  : kalhuage@cs.ucla.edu

This module contains the 'JType', 'ClassName', 'MethodDescriptor', and
'FieldDescriptor'.
-}
module Language.JVM.Type
  (
  -- * Base types
  -- ** ClassName
    ClassName (..)
  , strCls
  , dotCls

  -- ** JType
  , JType (..)
  , JBaseType (..)
<<<<<<< HEAD
  , jBaseTypeP
  , jBaseTypeToChar
=======
  , JRefType (..)
  , refTypeDepth
>>>>>>> 94d46fa7

  -- ** MethodDescriptor
  , MethodDescriptor (..)

  -- ** FieldDescriptor
  , FieldDescriptor (..)

  -- ** NameAndType
  , NameAndType (..)
  , (<:>)

  -- * TypeParse
  , TypeParse (..)
  , typeFromText
  , typeToText
  , parseOnly

  , parseFlatJRefType
  , jRefTypeToFlatText
  ) where

-- base
import           Data.String
import           Control.Applicative
import           Data.Semigroup
import           GHC.Generics           (Generic)
import           Prelude                hiding (takeWhile)

-- deepseq
import           Control.DeepSeq        (NFData)

-- attoparsec
import           Data.Attoparsec.Text

-- mtl
import           Control.Monad.Writer hiding ((<>))

-- text
import qualified Data.Text              as Text
import qualified Data.Text.Lazy         as Lazy
import qualified Data.Text.Lazy.Builder as Builder


-- | A class name
newtype ClassName = ClassName
  { classNameAsText :: Text.Text
  } deriving (Eq, Ord, Generic, NFData)

instance Show ClassName where
  show = show . classNameAsText

-- | Wrapper method that converts a string representation of a class into
-- a class.
strCls :: String -> ClassName
strCls = dotCls . Text.pack

-- | Takes the dot representation and converts it into a class.
dotCls :: Text.Text -> ClassName
dotCls = ClassName . Text.intercalate "/" . Text.splitOn "."

-- | The Jvm Primitive Types
data JBaseType
  = JTByte
  | JTChar
  | JTDouble
  | JTFloat
  | JTInt
  | JTLong
  | JTShort
  | JTBoolean
  deriving (Show, Eq, Ord, Generic, NFData)

data JRefType
  = JTClass !ClassName
  | JTArray !JType
  deriving (Show, Eq, Ord, Generic, NFData)

-- | The number of nested arrays
refTypeDepth :: JRefType -> Int
refTypeDepth = \case
  JTArray (JTRef a) -> 1 + (refTypeDepth a)
  JTArray _ -> 1
  JTClass _ -> 0

data JType
  = JTBase JBaseType
  | JTRef JRefType
  deriving (Show, Eq, Ord, Generic, NFData)


-- | Get the corresponding `Char` of a `JBaseType`
baseTypeChar :: JBaseType -> Char
baseTypeChar = \case
    JTByte    -> 'B'
    JTChar    -> 'C'
    JTDouble  -> 'D'
    JTFloat   -> 'F'
    JTInt     -> 'I'
    JTLong    -> 'J'
    JTShort   -> 'S'
    JTBoolean -> 'Z'

-- | Method Descriptor
data MethodDescriptor = MethodDescriptor
  { methodDescriptorArguments  :: [JType]
  , methodDescriptorReturnType :: Maybe JType
  } deriving (Show, Ord, Eq, Generic, NFData)

-- | Field Descriptor
newtype FieldDescriptor = FieldDescriptor
  { fieldDescriptorType :: JType
  } deriving (Show, Ord, Eq, Generic, NFData)

-- | A name and a type
data NameAndType a = NameAndType
  { ntName       :: Text.Text
  , ntDescriptor :: a
  } deriving (Show, Eq, Ord, Generic, NFData)

(<:>) :: Text.Text -> a -> NameAndType a
(<:>) = NameAndType

class TypeParse a where
<<<<<<< HEAD
  fromText :: Text.Text -> Either String a
  fromText = parseOnly (parseText <* endOfInput)
  parseText :: Parser a
  toText :: a -> Text.Text

jBaseTypeP :: Parser JBaseType
jBaseTypeP = do
  s <- satisfy (inClass "BCDFIJSZ") <?> "BaseType"
  case s of
    'B' -> return $ JTByte
    'C' -> return $ JTChar
    'D' -> return $ JTDouble
    'F' -> return $ JTFloat
    'I' -> return $ JTInt
    'J' -> return $ JTLong
    'S' -> return $ JTShort
    'Z' -> return $ JTBoolean
    _ -> error "should not happen"

jBaseTypeToChar :: JBaseType -> Char
jBaseTypeToChar y = do
  case y of
    JTByte    -> 'B'
    JTChar    -> 'C'
    JTDouble  -> 'D'
    JTFloat   -> 'F'
    JTInt     -> 'I'
    JTLong    -> 'J'
    JTShort   -> 'S'
    JTBoolean -> 'Z'

instance TypeParse JType where
  parseText = do
    choice
      [ JTBase <$> jBaseTypeP
      , do
          _ <- char 'L'
          txt <- takeWhile (/= ';')
          _ <- char ';'
          return $ JTClass (ClassName txt)
      , char '[' >> JTArray <$> parseText
      ]
  toText tp =
    Text.pack $ go tp ""
    where
      go x =
        case x of
          JTBase y               -> (jBaseTypeToChar y :)
          JTClass (ClassName cn) -> ((('L':Text.unpack cn) ++ ";") ++)
          JTArray tp'            -> ('[':) . go tp'
=======
  -- | A `TypeParse` should be parsable
  parseType :: Parser a

  -- | A `TypeParse` should be printable
  typeToBuilder :: a -> Builder.Builder

-- | Parse a type from text
typeFromText :: TypeParse a => Text.Text -> Either String a
typeFromText = parseOnly parseType

-- | Convert a type into text
typeToText :: TypeParse a => a -> Text.Text
typeToText = Lazy.toStrict . Builder.toLazyText . typeToBuilder

instance TypeParse ClassName where
  parseType = ClassName . Text.pack <$> many1 anyChar
  typeToBuilder = Builder.fromText . classNameAsText

instance TypeParse JBaseType where
  parseType = try . (<?> "BaseType") $ do
    anyChar >>= \case
      'B' -> return $ JTByte
      'C' -> return $ JTChar
      'D' -> return $ JTDouble
      'F' -> return $ JTFloat
      'I' -> return $ JTInt
      'J' -> return $ JTLong
      'S' -> return $ JTShort
      'Z' -> return $ JTBoolean
      s -> fail $ "Unknown char " ++ show s

  typeToBuilder = Builder.singleton . baseTypeChar

instance TypeParse JRefType where
  parseType = try . (<?> "RefType") $ do
    anyChar >>= \case
      'L' -> do
        txt <- takeWhile (/= ';')
        _ <- char ';'
        return $ JTClass (ClassName txt)
      '[' -> JTArray <$> parseType
      s -> fail $ "Unknown char " ++ show s

  typeToBuilder = \case
    JTClass cn ->
      Builder.singleton 'L' <> typeToBuilder cn <> Builder.singleton ';'
    JTArray t -> do
      Builder.singleton '[' <> typeToBuilder t

parseFlatJRefType :: Parser (JRefType)
parseFlatJRefType =
  JTArray <$> (char '[' *> parseType)
  <|> JTClass <$> parseType

jRefTypeToFlatText :: JRefType -> Text.Text
jRefTypeToFlatText = \case
  JTClass t' -> classNameAsText t'
  JTArray t' -> Lazy.toStrict . Builder.toLazyText $ Builder.singleton '[' <> typeToBuilder t'

instance TypeParse JType where
  parseType =
    (JTRef <$> parseType <|> JTBase <$> parseType)
    <?> "JType"

  typeToBuilder = \case
    JTRef r  -> typeToBuilder r
    JTBase r -> typeToBuilder r
>>>>>>> 94d46fa7

instance TypeParse MethodDescriptor where
  typeToBuilder md =
    execWriter $ do
      tell $ Builder.singleton '('
      mapM_ (tell . typeToBuilder) (methodDescriptorArguments md)
      tell $ Builder.singleton ')'
      tell . maybe (Builder.singleton 'V') typeToBuilder $ methodDescriptorReturnType md

  parseType = do
    _ <- char '('
    args <- many' parseType <?> "method arguments"
    _ <- char ')'
    returnType <- choice
      [ char 'V' >> return Nothing
      , Just <$> parseType
      ] <?> "return type"
    return $ MethodDescriptor args returnType

instance TypeParse FieldDescriptor where
  parseType = FieldDescriptor <$> parseType
  typeToBuilder (FieldDescriptor t) = typeToBuilder t

instance TypeParse t => TypeParse (NameAndType t)  where

  parseType = do
    name <- many1 $ notChar ':'
    _ <- char ':'
    _type <- parseType
    return $ NameAndType (Text.pack name) _type

  typeToBuilder (NameAndType name _type) =
    Builder.fromText name
    <> Builder.singleton ':'
    <> typeToBuilder _type

fromString' ::
  TypeParse t
  => String
  -> t
fromString' =
  either (error . ("Failed " ++)) id . typeFromText . Text.pack

instance IsString ClassName where
  fromString = strCls

instance IsString JType where
  fromString = fromString'

instance IsString FieldDescriptor where
  fromString = fromString'

instance IsString MethodDescriptor where
  fromString = fromString'

instance TypeParse t => IsString (NameAndType t) where
  fromString = fromString'<|MERGE_RESOLUTION|>--- conflicted
+++ resolved
@@ -22,13 +22,10 @@
   -- ** JType
   , JType (..)
   , JBaseType (..)
-<<<<<<< HEAD
-  , jBaseTypeP
   , jBaseTypeToChar
-=======
+
   , JRefType (..)
   , refTypeDepth
->>>>>>> 94d46fa7
 
   -- ** MethodDescriptor
   , MethodDescriptor (..)
@@ -120,8 +117,8 @@
 
 
 -- | Get the corresponding `Char` of a `JBaseType`
-baseTypeChar :: JBaseType -> Char
-baseTypeChar = \case
+jBaseTypeToChar :: JBaseType -> Char
+jBaseTypeToChar = \case
     JTByte    -> 'B'
     JTChar    -> 'C'
     JTDouble  -> 'D'
@@ -152,58 +149,6 @@
 (<:>) = NameAndType
 
 class TypeParse a where
-<<<<<<< HEAD
-  fromText :: Text.Text -> Either String a
-  fromText = parseOnly (parseText <* endOfInput)
-  parseText :: Parser a
-  toText :: a -> Text.Text
-
-jBaseTypeP :: Parser JBaseType
-jBaseTypeP = do
-  s <- satisfy (inClass "BCDFIJSZ") <?> "BaseType"
-  case s of
-    'B' -> return $ JTByte
-    'C' -> return $ JTChar
-    'D' -> return $ JTDouble
-    'F' -> return $ JTFloat
-    'I' -> return $ JTInt
-    'J' -> return $ JTLong
-    'S' -> return $ JTShort
-    'Z' -> return $ JTBoolean
-    _ -> error "should not happen"
-
-jBaseTypeToChar :: JBaseType -> Char
-jBaseTypeToChar y = do
-  case y of
-    JTByte    -> 'B'
-    JTChar    -> 'C'
-    JTDouble  -> 'D'
-    JTFloat   -> 'F'
-    JTInt     -> 'I'
-    JTLong    -> 'J'
-    JTShort   -> 'S'
-    JTBoolean -> 'Z'
-
-instance TypeParse JType where
-  parseText = do
-    choice
-      [ JTBase <$> jBaseTypeP
-      , do
-          _ <- char 'L'
-          txt <- takeWhile (/= ';')
-          _ <- char ';'
-          return $ JTClass (ClassName txt)
-      , char '[' >> JTArray <$> parseText
-      ]
-  toText tp =
-    Text.pack $ go tp ""
-    where
-      go x =
-        case x of
-          JTBase y               -> (jBaseTypeToChar y :)
-          JTClass (ClassName cn) -> ((('L':Text.unpack cn) ++ ";") ++)
-          JTArray tp'            -> ('[':) . go tp'
-=======
   -- | A `TypeParse` should be parsable
   parseType :: Parser a
 
@@ -235,7 +180,7 @@
       'Z' -> return $ JTBoolean
       s -> fail $ "Unknown char " ++ show s
 
-  typeToBuilder = Builder.singleton . baseTypeChar
+  typeToBuilder = Builder.singleton . jBaseTypeToChar
 
 instance TypeParse JRefType where
   parseType = try . (<?> "RefType") $ do
@@ -271,7 +216,6 @@
   typeToBuilder = \case
     JTRef r  -> typeToBuilder r
     JTBase r -> typeToBuilder r
->>>>>>> 94d46fa7
 
 instance TypeParse MethodDescriptor where
   typeToBuilder md =
