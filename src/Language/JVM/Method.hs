{-# LANGUAGE OverloadedStrings  #-}
{-# LANGUAGE TemplateHaskell    #-}
{-|
Module      : Language.JVM.Method
Copyright   : (c) Christian Gram Kalhauge, 2017
License     : MIT
Maintainer  : kalhuage@cs.ucla.edu
-}

{-# LANGUAGE DeriveAnyClass     #-}
{-# LANGUAGE DeriveGeneric      #-}
{-# LANGUAGE FlexibleInstances  #-}
{-# LANGUAGE StandaloneDeriving #-}
module Language.JVM.Method
  ( Method (..)
  , mAccessFlags

  -- * Attributes
  , MethodAttributes (..)
  , mCode
  , mExceptions'
  , mExceptions
  , mSignature

  ) where

import           Data.Maybe
import           Data.Monoid
import           Data.Set                          (Set)
import qualified Data.Text                         as Text

import           Language.JVM.AccessFlag
import           Language.JVM.Attribute
import           Language.JVM.Attribute.Exceptions (exceptions)
import           Language.JVM.Constant
import           Language.JVM.Staged
import           Language.JVM.Type
import           Language.JVM.Utils

-- | A Method in the class-file, as described
-- [here](http://docs.oracle.com/javase/specs/jvms/se7/html/jvms-4.html#jvms-4.6).
data Method r = Method
  { mAccessFlags' :: !(BitSet16 MAccessFlag)
  , mName         :: !(Ref Text.Text r)
  , mDescriptor   :: !(Ref MethodDescriptor r)
  , mAttributes   :: !(Attributes MethodAttributes r)
  }

-- | Unpack the BitSet and get the AccessFlags as a Set.
mAccessFlags :: Method r -> Set MAccessFlag
mAccessFlags = toSet . mAccessFlags'

data MethodAttributes r = MethodAttributes
  { maCode       :: [Code r]
  , maExceptions :: [Exceptions r]
  , maSignatures :: [Signature r]
  , maOthers     :: [Attribute r]
  }

-- | Fetch the 'Code' attribute, if any.
-- There can only be one code attribute in a method.
mCode :: Method High -> Maybe (Code High)
mCode =
  firstOne . maCode . mAttributes

-- | Fetch the 'Exceptions' attribute.
-- There can only be one exceptions attribute in a method.
mExceptions' :: Method High -> Maybe (Exceptions High)
mExceptions' =
  firstOne . maExceptions . mAttributes

-- | Fetches the 'Exceptions' attribute, but turns it into an list of exceptions.
-- If no exceptions field where found the empty list is returned
mExceptions :: Method High -> [ClassName]
mExceptions =
  fromMaybe [] . fmap (unSizedList . exceptions) . mExceptions'

-- | Fetches the 'Signature' attribute, if any.
mSignature :: Method High -> Maybe (Signature High)
mSignature =
  firstOne . maSignatures . mAttributes

instance Staged Method where
  evolve (Method mf mn md mattr) = do
    mn' <- link mn
    md' <- link md
<<<<<<< HEAD
    mattr' <- label (Text.unpack (mn' <> ":" <> toText md'))
      $ fromCollector <$> fromAttributes MethodAttribute collect' mattr
=======
    mattr' <- label (Text.unpack.typeToText $ NameAndType mn' md')
      $ fromCollector <$> fromAttributes collect' mattr
>>>>>>> 94d46fa7
    return $ Method mf mn' md' mattr'
    where
      fromCollector (a, b, c, d) =
        MethodAttributes (appEndo a []) (appEndo b []) (appEndo c []) (appEndo d [])
      collect' attr =
        collect (mempty, mempty, mempty, Endo (attr:)) attr
          [ toC $ \e -> (Endo (e:), mempty, mempty, mempty)
          , toC $ \e -> (mempty, Endo (e:), mempty, mempty)
          , toC $ \e -> (mempty, mempty, Endo (e:), mempty)
          ]

  devolve (Method mf mn md mattr) = do
    mn' <- unlink mn
    md' <- unlink md
    mattr' <- fromMethodAttributes $ mattr
    return $ Method mf mn' md' (SizedList mattr')
    where
      fromMethodAttributes (MethodAttributes a b c d) = do
        a' <- mapM toAttribute a
        b' <- mapM toAttribute b
        c' <- mapM toAttribute c
        d' <- mapM devolve d
        return (a' ++ b' ++ c' ++ d')

$(deriveBase ''MethodAttributes)
$(deriveBaseWithBinary ''Method)<|MERGE_RESOLUTION|>--- conflicted
+++ resolved
@@ -84,13 +84,8 @@
   evolve (Method mf mn md mattr) = do
     mn' <- link mn
     md' <- link md
-<<<<<<< HEAD
-    mattr' <- label (Text.unpack (mn' <> ":" <> toText md'))
+    mattr' <- label (Text.unpack.typeToText $ NameAndType mn' md')
       $ fromCollector <$> fromAttributes MethodAttribute collect' mattr
-=======
-    mattr' <- label (Text.unpack.typeToText $ NameAndType mn' md')
-      $ fromCollector <$> fromAttributes collect' mattr
->>>>>>> 94d46fa7
     return $ Method mf mn' md' mattr'
     where
       fromCollector (a, b, c, d) =
